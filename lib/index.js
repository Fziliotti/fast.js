'use strict';

/**
 * Internal helper to bind a function with a known arguments contract
 * to a given context
 *
 * bindInternal(function(x) {return this[x];}, {foo: 1}, 1)
 */
function bindInternal (func, thisContext, numArgs) {
  switch (numArgs) {
    case 3: return function(a, b, c) {
      return func.call(thisContext, a, b, c);
    };
    case 4: return function(a, b, c, d) {
      return func.call(thisContext, a, b, c, d);
    };
  }
  return function() {
    return func.apply(thisContext, arguments);
  };
}


/**
 * # Bind
 * Analogue of `Function::bind()`.
 *
 * ```js
 * var bind = require('fast.js').bind;
 * var bound = bind(myfunc, this, 1, 2, 3);
 *
 * bound(4);
 * ```
 *
 *
 * @param  {Function} fn          The function which should be bound.
 * @param  {Object}   thisContext The context to bind the function to.
 * @param  {mixed}    args, ...   Additional arguments to pre-bind.
 * @return {Function}             The bound function.
 */
exports.bind = function fastBind (fn, thisContext) {
  var boundLength = arguments.length - 2,
      boundArgs;

  if (boundLength > 0) {
    boundArgs = new Array(boundLength);
    for (var i = 0; i < boundLength; i++) {
      boundArgs[i] = arguments[i + 2];
    }
    return function () {
      var length = arguments.length,
          args = new Array(boundLength + length),
          i;
      for (i = 0; i < boundLength; i++) {
        args[i] = boundArgs[i];
      }
      for (i = 0; i < length; i++) {
        args[boundLength + i] = arguments[i];
      }
      return fn.apply(thisContext, args);
    };
  }
  return function () {
    return fn.apply(thisContext, arguments);
  };
};

/**
 * # Partial Application
 *
 * Partially apply a function. This is similar to `.bind()`,
 * but with one important difference - the returned function is not bound
 * to a particular context. This makes it easy to add partially
 * applied methods to objects. If you need to bind to a context,
 * use `.bind()` instead.
 *
 *
 * @param  {Function} fn          The function to partially apply.
 * @param  {mixed}    args, ...   Arguments to pre-bind.
 * @return {Function}             The partially applied function.
 */
exports.partial = function fastPartial (fn) {
  var boundLength = arguments.length - 1,
      boundArgs;

  boundArgs = new Array(boundLength);
  for (var i = 0; i < boundLength; i++) {
    boundArgs[i] = arguments[i + 1];
  }
  return function () {
    var length = arguments.length,
        args = new Array(boundLength + length),
        i;
    for (i = 0; i < boundLength; i++) {
      args[i] = boundArgs[i];
    }
    for (i = 0; i < length; i++) {
      args[boundLength + i] = arguments[i];
    }
    return fn.apply(this, args);
  };
};

/**
 * # Clone
 *
 * Clone an item. Primitive values will be returned directly,
 * arrays and objects will be shallow cloned. If you know the
 * type of input you're dealing with, call `.cloneArray()` or `.cloneObject()`
 * instead.
 *
 * @param  {mixed} input The input to clone.
 * @return {mixed}       The cloned input.
 */
exports.clone = function clone (input) {
  if (!input || typeof input !== 'object') {
    return input;
  }
  else if (Array.isArray(input)) {
    return exports.cloneArray(input);
  }
  else {
    return exports.cloneObject(input);
  }
};

/**
 * # Clone Array
 *
 * Clone an array or array like object (e.g. `arguments`).
 * This is the equivalent of calling `Array.prototype.slice.call(arguments)`, but
 * significantly faster.
 *
 * @param  {Array} input The array or array-like object to clone.
 * @return {Array}       The cloned array.
 */
exports.cloneArray = function fastCloneArray (input) {
  var length = input.length,
      sliced = new Array(length),
      i;
  for (i = 0; i < length; i++) {
    sliced[i] = input[i];
  }
  return sliced;
};

/**
 * # Clone Object
 *
 * Shallow clone a simple object.
 *
 * > Note: Prototypes and non-enumerable properties will not be copied!
 *
 * @param  {Object} input The object to clone.
 * @return {Object}       The cloned object.
 */
exports.cloneObject = function fastCloneObject (input) {
  var keys = Object.keys(input),
      total = keys.length,
      cloned = {},
      i, key;

  for (i = 0; i < total; i++) {
    key = keys[i];
    cloned[key] = input[key];
  }

  return cloned;
};


/**
 * # Concat
 *
 * Concatenate multiple arrays.
 *
 * > Note: This function is effectively identical to `Array.prototype.concat()`.
 *
 *
 * @param  {Array|mixed} item, ... The item(s) to concatenate.
 * @return {Array}                 The array containing the concatenated items.
 */
exports.concat = function fastConcat () {
  var length = arguments.length,
      arr = [],
      i, item, childLength, j;

  for (i = 0; i < length; i++) {
    item = arguments[i];
    if (Array.isArray(item)) {
      childLength = item.length;
      for (j = 0; j < childLength; j++) {
        arr.push(item[j]);
      }
    }
    else {
      arr.push(item);
    }
  }
  return arr;
};

/**
 * # Map
 *
 * A fast `.map()` implementation.
 *
 * @param  {Array}    subject     The array (or array-like) to map over.
 * @param  {Function} fn          The mapper function.
 * @param  {Object}   thisContext The context for the mapper.
 * @return {Array}                The array containing the results.
 */
exports.map = function fastMap (subject, fn, thisContext) {
  var length = subject.length,
      result = new Array(length),
      i,
      iterator = arguments.length > 2 ? bindInternal(fn, thisContext, 3) : fn;
  for (i = 0; i < length; i++) {
    result[i] = iterator(subject[i], i, subject);
  }
  return result;
};

/**
 * # Reduce
 *
 * A fast `.reduce()` implementation.
 *
 * @param  {Array}    subject      The array (or array-like) to reduce.
 * @param  {Function} fn           The reducer function.
 * @param  {mixed}    initialValue The initial value for the reducer, defaults to subject[0].
 * @param  {Object}   thisContext  The context for the reducer.
 * @return {mixed}                 The final result.
 */
exports.reduce = function fastReduce (subject, fn, initialValue, thisContext) {
  var length = subject.length,
<<<<<<< HEAD
      result = initialValue,
      i = 0,
      iterator = arguments.length > 3 ? fastBind(fn, thisContext, 4) : fn;

  if (arguments.length < 3) {
    result = subject[0];
    i = 1;
  }

  for (;i < length; i++) {
=======
      result = arguments.length < 3 ? subject[0] : initialValue,
      i,
      iterator = arguments.length > 3 ? bindInternal(fn, thisContext, 4) : fn;
  for (i = 0; i < length; i++) {
>>>>>>> 9e83b7bc
    result = iterator(result, subject[i], i, subject);
  }
  return result;
};

/**
 * # For Each
 *
 * A fast `.forEach()` implementation.
 *
 * @param  {Array}    subject     The array (or array-like) to iterate over.
 * @param  {Function} fn          The visitor function.
 * @param  {Object}   thisContext The context for the visitor.
 */
exports.forEach = function fastForEach (subject, fn, thisContext) {
  var length = subject.length,
      i,
      iterator = arguments.length > 2 ? bindInternal(fn, thisContext, 3) : fn;
  for (i = 0; i < length; i++) {
    iterator(subject[i], i, subject);
  }
};

/**
 * # Index Of
 *
 * A faster `.indexOf()` implementation.
 *
 * @param  {Array}  subject The array (or array-like) to search within.
 * @param  {mixed}  target  The target item to search for.
 * @return {Number}         The position of the target in the subject, or -1 if it does not exist.
 */
exports.indexOf = function fastIndexOf (subject, target) {
  var length = subject.length,
      i;
  for (i = 0; i < length; i++) {
    if (subject[i] === target) {
      return i;
    }
  }
  return -1;
};



/**
 * # Last Index Of
 *
 * A faster `.lastIndexOf()` implementation.
 *
 * @param  {Array}  subject The array (or array-like) to search within.
 * @param  {mixed}  target  The target item to search for.
 * @return {Number}         The last position of the target in the subject, or -1 if it does not exist.
 */
exports.lastIndexOf = function fastLastIndexOf (subject, target) {
  var length = subject.length,
      i;
  for (i = length - 1; i >= 0; i--) {
    if (subject[i] === target) {
      return i;
    }
  }
  return -1;
};<|MERGE_RESOLUTION|>--- conflicted
+++ resolved
@@ -234,7 +234,6 @@
  */
 exports.reduce = function fastReduce (subject, fn, initialValue, thisContext) {
   var length = subject.length,
-<<<<<<< HEAD
       result = initialValue,
       i = 0,
       iterator = arguments.length > 3 ? fastBind(fn, thisContext, 4) : fn;
@@ -244,13 +243,7 @@
     i = 1;
   }
 
-  for (;i < length; i++) {
-=======
-      result = arguments.length < 3 ? subject[0] : initialValue,
-      i,
-      iterator = arguments.length > 3 ? bindInternal(fn, thisContext, 4) : fn;
-  for (i = 0; i < length; i++) {
->>>>>>> 9e83b7bc
+  for (; i < length; i++) {
     result = iterator(result, subject[i], i, subject);
   }
   return result;
