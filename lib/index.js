--- conflicted
+++ resolved
@@ -4,11 +4,7 @@
  * Internal helper to bind a function with a known arguments contract
  * to a given context
  *
-<<<<<<< HEAD
- * fastBind(function(x) {return this[x];}, {foo: 1}, 1)
-=======
  * bindInternal(function(x) {return this[x];}, {foo: 1}, 1)
->>>>>>> 9e83b7bc
  */
 function bindInternal (func, thisContext, numArgs) {
   switch (numArgs) {
