--- conflicted
+++ resolved
@@ -564,13 +564,8 @@
  * @param  {Array} args         The arguments for the function.
  * @return {mixed}              The result of the function invocation.
  */
-<<<<<<< HEAD
 Fast.apply = function fastApply (subject, thisContext, args) {
-  return thisContext != null ? applyWithContext(subject, thisContext, args) : applyNoContext(subject, args);
-=======
-exports.apply = function fastApply (subject, thisContext, args) {
   return thisContext !== undefined ? applyWithContext(subject, thisContext, args) : applyNoContext(subject, args);
->>>>>>> 93660c91
 };
 
 
